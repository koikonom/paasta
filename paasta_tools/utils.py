--- conflicted
+++ resolved
@@ -227,7 +227,6 @@
     clog.log_line(log_name, line)
 
 
-<<<<<<< HEAD
 def _timeout(process):
     """Helper function for _run. It terminates the process.
     Doesn't raise OSError, if we try to terminate a non-existing
@@ -245,8 +244,6 @@
                 raise
 
 
-def _run(command, env=os.environ, timeout=None, log=False, **kwargs):
-=======
 def read_marathon_config():
     """
     Read Marathon configs to get cluster info and volumes
@@ -259,8 +256,7 @@
     return config
 
 
-def _run(command, env=os.environ):
->>>>>>> 1847c81f
+def _run(command, env=os.environ, timeout=None, log=False, **kwargs):
     """Given a command, run it. Return a tuple of the return code and any
     output.
 
