<<<<<<< HEAD
service-deployment-tools (0.1.23-yelp1) lucid; urgency=low

  * Added a generate_deployments_json script to generate deployments.json
  * Bugfixes to setup_marathon_job

 -- James McGuinness <jrm@yelp.com>  Tue, 29 Jul 2014 15:25:12 -0700
=======
service-deployment-tools (0.1.25-yelp1) lucid; urgency=low

  *  Added a generate_deployments_json script for docker image aliasing

 -- James McGuinness <jrm@yelp.com>  Thu, 31 Jul 2014 14:06:31 -0700

service-deployment-tools (0.1.24-yelp1) lucid; urgency=low

  * Can now specify executor for chronos jobs

 -- Sophie Haskins <shaskins@yelp.com>  Wed, 30 Jul 2014 10:34:00 -0700

service-deployment-tools (0.1.23-yelp1) lucid; urgency=low

  * Adding replication monitoring scripts for all the services

 -- Joseph Lynch <jlynch@yelp.com>  Mon, 28 Jul 2014 11:51:53 -0700
>>>>>>> 6d66ef0f

service-deployment-tools (0.1.22-yelp1) lucid; urgency=low

  * Allow for new 'branch' field for marathon configs as an alternative to 'docker_image'

 -- James McGuinness <jrm@yelp.com>  Tue, 29 Jul 2014 12:50:04 -0700

service-deployment-tools (0.1.21-yelp1) lucid; urgency=low

  * Moving out bounce code, fixing check http frontends

 -- James McGuinness <jrm@yelp.com>  Mon, 28 Jul 2014 18:29:14 -0700

service-deployment-tools (0.1.20-yelp1) lucid; urgency=low

  * Fixing an import error with check http frontends script 

 -- James McGuinness <jrm@yelp.com>  Mon, 28 Jul 2014 13:34:36 -0700

service-deployment-tools (0.1.19-yelp1) lucid; urgency=low

  * continuing to work on parameterizing the docker containers 

 -- Sophie Haskins <shaskins@yelp.com>  Mon, 28 Jul 2014 13:02:46 -0700

service-deployment-tools (0.1.18-yelp1) lucid; urgency=low

  * Chronos executorFlags are supposed to be a string (hopefully this json
    gets passed on to Mesos)

 -- Sophie Haskins <shaskins@yelp.com>  Fri, 25 Jul 2014 08:58:00 -0700

service-deployment-tools (0.1.17-yelp1) lucid; urgency=low

  * specify executor params for chronos jobs

 -- Sophie Haskins <shaskins@yelp.com>  Thu, 24 Jul 2014 08:46:24 -0700

service-deployment-tools (0.1.16-yelp1) lucid; urgency=low

  * Fixing deploy_marathon_services to not execute setup if no services to deploy
  * Adding tests for cleanup_marathon_jobs
  * Fixing cleanup_marathon_jobs

 -- James McGuinness <jrm@yelp.com>  Wed, 23 Jul 2014 17:55:10 -0700

service-deployment-tools (0.1.15-yelp1) lucid; urgency=low

  * Fixing cleanup script to have correct environment

 -- James McGuinness <jrm@yelp.com>  Wed, 23 Jul 2014 14:17:50 -0700

service-deployment-tools (0.1.14-yelp1) lucid; urgency=low

  * Version bump to repackage with working pysensu-yelp pkg

 -- James McGuinness <jrm@yelp.com>  Wed, 23 Jul 2014 10:59:16 -0700

service-deployment-tools (0.1.13-yelp1) lucid; urgency=low

  * Fixing another silly bug 

 -- James McGuinness <jrm@yelp.com>  Tue, 22 Jul 2014 14:48:21 -0700

service-deployment-tools (0.1.12-yelp1) lucid; urgency=low

  * Fixing a silly bug with iterations sometimes being ints 

 -- James McGuinness <jrm@yelp.com>  Tue, 22 Jul 2014 14:30:48 -0700

service-deployment-tools (0.1.11-yelp1) lucid; urgency=low

  * Added monitoring to setup_marathon_job
  * Changed marathon job ids to change _ to -
  * Removed verbosity from deploy_marathon_services, as its cron job is threaded 

 -- James McGuinness <jrm@yelp.com>  Tue, 22 Jul 2014 14:15:14 -0700

service-deployment-tools (0.1.10-yelp1) lucid; urgency=low

  * Adding verbosity to deploy_marathon_services
  * Fixing setup_marathon_job to not care about executor

 -- James McGuinness <jrm@yelp.com>  Tue, 22 Jul 2014 10:20:33 -0700

service-deployment-tools (0.1.9-yelp1) lucid; urgency=low

  * Fixing check_synapse_replication to be linked correctly

 -- Joseph Lynch <jlynch@yelp.com>  Mon, 21 Jul 2014 18:13:02 -0700

service-deployment-tools (0.1.8-yelp1) lucid; urgency=low

  * Fixing python requirements.txt

 -- Joseph Lynch <jlynch@yelp.com>  Mon, 21 Jul 2014 17:53:47 -0700

service-deployment-tools (0.1.7-yelp1) lucid; urgency=low

  * Adding a deploy_marathon_services script for puppet

 -- James McGuinness <jrm@yelp.com>  Mon, 21 Jul 2014 17:16:27 -0700

service-deployment-tools (0.1.6-yelp1) lucid; urgency=low

  * Adding a monitoring check for synapse replication
  * Exposed the monitoring as libraries so that an eventual sensu
    check can be written to monitor all the services

 -- Joseph Lynch <jlynch@yelp.com>  Mon, 21 Jul 2014 15:13:55 -0700

service-deployment-tools (0.1.5-yelp1) lucid; urgency=low

  * Fix bug with file open mode
  * Also, note that 0.1.4 was me and not kwa, I just did a bad job
  * of copy-pasting :(

 -- Sophie Haskins <shaskisn@yelp.com>  Thurs, 18 Jul 2014 15:09:00 -0400

service-deployment-tools (0.1.4-yelp1) lucid; urgency=low

  * Small tweaks to make running setup_chronos_jobs.py easier

 -- Kyle Anderson <kwa@yelp.com>  Wed, 16 Jul 2014 15:22:19 -0700

service-deployment-tools (0.1.3-yelp1) lucid; urgency=low

  * Exposed the sensu check portopen as a "script" for real use.

 -- Kyle Anderson <kwa@yelp.com>  Wed, 16 Jul 2014 15:22:19 -0700

service-deployment-tools (0.1.1-yelp1) lucid; urgency=low

  * Fixed fact to output synapse_srv_namespaces=

 -- Kyle Anderson <kwa@yelp.com>  Mon, 14 Jul 2014 10:51:02 -0700

service-deployment-tools (0.1.0-yelp1) lucid; urgency=low

  * Added robust marathon_tools and scripts for nerve/synapse

 -- James McGuinness <jrm@yelp.com>  Thu, 10 Jul 2014 18:35:05 -0700

service-deployment-tools (0.0.2-yelp1) lucid; urgency=low

  * Adding functions to retrieve marathon service config info

 -- James McGuinness <jrm@yelp.com>  Mon, 07 Jul 2014 15:11:35 -0700

service-deployment-tools (0.0.1-yelp1) lucid; urgency=low

  * Initial release. (Closes: MESOS-23)

 -- Kyle Anderson <kwa@yelp.com>  Tue, 10 Jun 2014 15:01:07 -0700<|MERGE_RESOLUTION|>--- conflicted
+++ resolved
@@ -1,11 +1,3 @@
-<<<<<<< HEAD
-service-deployment-tools (0.1.23-yelp1) lucid; urgency=low
-
-  * Added a generate_deployments_json script to generate deployments.json
-  * Bugfixes to setup_marathon_job
-
- -- James McGuinness <jrm@yelp.com>  Tue, 29 Jul 2014 15:25:12 -0700
-=======
 service-deployment-tools (0.1.25-yelp1) lucid; urgency=low
 
   *  Added a generate_deployments_json script for docker image aliasing
@@ -23,7 +15,6 @@
   * Adding replication monitoring scripts for all the services
 
  -- Joseph Lynch <jlynch@yelp.com>  Mon, 28 Jul 2014 11:51:53 -0700
->>>>>>> 6d66ef0f
 
 service-deployment-tools (0.1.22-yelp1) lucid; urgency=low
 
